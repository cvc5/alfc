TODO:

- remove custom nil construction policy?
- :syntax
- arity overloading?
- remove closure parsing?
- check type preservation for evaluation?
- separate symbol table for proof rules?
- ensure assumption scope level is preserved per include file
- alf.ite smart evaluation, not just literals
- alf.is_eq not just literals
<<<<<<< HEAD
- Temporary memory allocation of Expr within calls to evaluation?
=======
- show compiled files
- generalize CLI
>>>>>>> e8464c18

COMPLETED:

-- datatypes
-- literal ops to compiler
-- auto-evaluate literal ops
-- change syntax for nil, for eval.
-- :restrict
-- bitvectors
-- datatype testers
-- howto: bitvector literal type rule
-- strings<|MERGE_RESOLUTION|>--- conflicted
+++ resolved
@@ -9,12 +9,9 @@
 - ensure assumption scope level is preserved per include file
 - alf.ite smart evaluation, not just literals
 - alf.is_eq not just literals
-<<<<<<< HEAD
 - Temporary memory allocation of Expr within calls to evaluation?
-=======
 - show compiled files
 - generalize CLI
->>>>>>> e8464c18
 
 COMPLETED:
 
