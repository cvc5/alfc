--- conflicted
+++ resolved
@@ -2,11 +2,7 @@
 
 This is the user manual for the AletheLF checker (alfc), an efficient and extensible tool for checking proofs of Satisfiability Modulo Theories (SMT) solvers.
 
-<<<<<<< HEAD
-> Note that alfc is a research project. We are planning to release a checker in the coming months whose codebase will inherit that of alfc but will have a new name.
-=======
 > Note that alfc should currently be considered experimental and done not yet have a stable release. We are planning to provide a stable release of a proof checker in the coming months whose codebase will inherit that of alfc but will have a new name.
->>>>>>> 73045262
 
 ## Building alfc
 
