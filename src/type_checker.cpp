--- conflicted
+++ resolved
@@ -141,13 +141,10 @@
     case Kind::EVAL_RAT_DIV:
     case Kind::EVAL_TO_BIN:
     case Kind::EVAL_FIND:
-<<<<<<< HEAD
     case Kind::EVAL_CONS:
     case Kind::EVAL_COMPARE:
     case Kind::EVAL_GT:
-=======
     case Kind::EVAL_LIST_LENGTH:
->>>>>>> 3da97382
       ret = (nargs==2);
       break;
     case Kind::EVAL_ADD:
